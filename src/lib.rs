--- conflicted
+++ resolved
@@ -34,11 +34,7 @@
 }
 
 pub trait Handler {
-<<<<<<< HEAD
     fn on_listener_created(&mut self, listener: &mut TcpListener);
-=======
-    fn on_server_created(&mut self, fd: RawFd);
->>>>>>> 3d748c2d
     fn on_new_connection(&mut self, fd: RawFd) -> Arc<UnsafeCell<Stream>>;
     fn on_data_received(&mut self, arc_stream: Arc<UnsafeCell<Stream>>, buf: Vec<u8>);
     fn on_connection_removed(&mut self, fd: RawFd);
